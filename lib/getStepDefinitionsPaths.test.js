--- conflicted
+++ resolved
@@ -6,18 +6,13 @@
   }
 }));
 
-<<<<<<< HEAD
-jest.mock("process", () => ({
-  cwd: () => "cwd"
-}));
-=======
 let getConfig;
->>>>>>> 8a5f032e
 
 describe("getStepDefinitionsPaths", () => {
   beforeEach(() => {
     jest.resetModules();
     ({ getConfig } = require("./getConfig"));
+    jest.unmock("path");
     jest.mock("./getConfig");
   });
   it("should return the default common folder", () => {
@@ -29,7 +24,6 @@
 
     const actual = getStepDefinitionsPaths("/path");
     const expected = "stepDefinitionPath/common/**/*.+(js|ts)";
-
     expect(actual).to.include(expected);
   });
 
@@ -43,7 +37,6 @@
       }
     }));
 
-    jest.mock("fs");
     jest.spyOn(process, "cwd").mockImplementation(() => "cwd");
 
     getConfig.mockReturnValue({
@@ -57,16 +50,10 @@
     const expected = "./cwd/myPath/**/*.+(js|ts)";
     expect(actual).to.include(expected);
   });
-
   it("should return the default non global step definition pattern", () => {
-    jest.resetModules();
-    jest.mock("cosmiconfig", () => () => ({
-      load: () => ({
-        config: {
-          nonGlobalStepDefinitions: true
-        }
-      })
-    }));
+    getConfig.mockReturnValue({
+      nonGlobalStepDefinitions: true
+    });
     // eslint-disable-next-line global-require
     const { getStepDefinitionsPaths } = require("./getStepDefinitionsPaths");
     const path = "stepDefinitionPath/test.feature";
@@ -77,15 +64,11 @@
   });
 
   it("should return the overriden non global step definition pattern if nonGlobalStepBaseDir is defined", () => {
-    jest.resetModules();
-    jest.mock("cosmiconfig", () => () => ({
-      load: () => ({
-        config: {
-          nonGlobalStepDefinitions: true,
-          nonGlobalStepBaseDir: "nonGlobalStepBaseDir"
-        }
-      })
-    }));
+    jest.spyOn(process, "cwd").mockImplementation(() => "cwd");
+    getConfig.mockReturnValue({
+      nonGlobalStepDefinitions: true,
+      nonGlobalStepBaseDir: "nonGlobalStepBaseDir"
+    });
     // eslint-disable-next-line global-require
     const { getStepDefinitionsPaths } = require("./getStepDefinitionsPaths");
     const path = "stepDefinitionPath/test.feature";

--- conflicted
+++ resolved
@@ -12,15 +12,9 @@
 
 import { getStepDefinitionPaths } from "./step-definitions";
 
-<<<<<<< HEAD
+import { notNull } from "./type-guards";
+
 const { stringify } = JSON;
-
-function notNull<T>(value: T | null | undefined): value is T {
-  return value != null;
-}
-=======
-import { notNull } from "./type-guards";
->>>>>>> 868fa0f2
 
 export async function compile(
   this: any,
